--- conflicted
+++ resolved
@@ -15,7 +15,6 @@
 using namespace colmap;
 namespace py = pybind11;
 
-<<<<<<< HEAD
 struct Logging {
   // TODO: Replace with google::LogSeverity in glog >= v0.7.0
   enum class LogSeverity {
@@ -105,7 +104,7 @@
   }
   FLAGS_alsologtostderr = true;
 }
-=======
+
 void BindEstimators(py::module& m);
 void BindGeometry(py::module& m);
 void BindOptim(py::module& m);
@@ -113,7 +112,6 @@
 void BindScene(py::module& m);
 void BindSfMObjects(py::module& m);
 void BindSift(py::module& m);
->>>>>>> dcfd14b3
 
 PYBIND11_MODULE(pycolmap, m) {
   m.doc() = "COLMAP plugin";
